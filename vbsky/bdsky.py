--- conflicted
+++ resolved
@@ -232,14 +232,6 @@
     # uninformative gamma prior on tau
     tau = params["precision"][0]
     ll = jax.scipy.stats.gamma.logpdf(tau, a=0.001, scale=1 / 0.001)
-<<<<<<< HEAD
-    # ll += jax.scipy.stats.beta.logpdf(params["rho"][-1], 1, 9999)
-    loc = params["grid"][0]
-    scale = params["grid"][-1] - params["grid"][0]
-    ll += jax.scipy.stats.uniform.logpdf(params["grid"][1], loc=loc, scale=scale)
-    ll += jax.scipy.stats.beta.logpdf(params["s"], 2, 6).sum()
-=======
-
     # loc = params["grid"][0]
     # scale = (params["grid"][-1] - params["grid"][0])
     # ll += jax.scipy.stats.uniform.logpdf(params["grid"][1], loc=loc, scale=scale)
@@ -248,7 +240,6 @@
     # ll += jax.scipy.stats.gamma.logpdf(params["delta"], 4).sum()
 
     ll += jax.scipy.stats.beta.logpdf(params["rho"][-1], 1, 999)
->>>>>>> a44885d3
 
     # marginal priors
     
@@ -316,13 +307,9 @@
         times = jnp.linspace(0, tm, m + 1)
     else:
         times = params["grid"]
-<<<<<<< HEAD
-
-=======
         end = jnp.where(tm < times[-1], times[-1], tm)
         times = jax.ops.index_update(times, -1, end)
         
->>>>>>> a44885d3
     # times = id_print(times)
     xs = tm - node_heights
     if c[1]:
